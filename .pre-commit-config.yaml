--- conflicted
+++ resolved
@@ -1,10 +1,5 @@
 # See https://pre-commit.com for more information
 # See https://pre-commit.com/hooks.html for more hooks
-<<<<<<< HEAD
-default_language_version:
-  python: python3.10
-=======
->>>>>>> 0281b258
 repos:
   - repo: https://github.com/pre-commit/pre-commit-hooks
     rev: v6.0.0
@@ -13,21 +8,6 @@
       - id: check-toml
       - id: check-yaml
         args:
-<<<<<<< HEAD
-          - --unsafe
-      - id: end-of-file-fixer
-      - id: trailing-whitespace
-  - repo: https://github.com/astral-sh/ruff-pre-commit
-    rev: v0.13.3
-    hooks:
-      - id: ruff
-        args:
-          - --fix
-      - id: ruff-format
-ci:
-  autofix_commit_msg: 🎨 [pre-commit.ci] Auto format from pre-commit.com hooks
-  autoupdate_commit_msg: ⬆ [pre-commit.ci] pre-commit autoupdate
-=======
         -   --unsafe
     -   id: end-of-file-fixer
     -   id: trailing-whitespace
@@ -45,5 +25,4 @@
         entry: uv run ruff format --force-exclude --exit-non-zero-on-format
         require_serial: true
         language: unsupported
-        types: [python]
->>>>>>> 0281b258
+        types: [python]